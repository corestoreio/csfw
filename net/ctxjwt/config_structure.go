--- conflicted
+++ resolved
@@ -45,21 +45,7 @@
 					SortOrder: 40,
 					Scopes:    scope.PermWebsite,
 					Fields: element.NewFieldSlice(
-<<<<<<< HEAD
 						element.Field{
-							// Path: net/ctxjwt/signing_method
-							ID:        cfgpath.NewRoute("signing_method"),
-							Label:     text.Chars(`Token Signing Algorithm`),
-							Type:      element.TypeSelect,
-							SortOrder: 10,
-							Visible:   element.VisibleYes,
-							Scopes:    scope.PermWebsite,
-							Default:   DefaultSigningMethod,
-						},
-						element.Field{
-=======
-						&element.Field{
->>>>>>> 6edb9d1a
 							// Path: net/ctxjwt/expiration
 							ID:        cfgpath.NewRoute("expiration"),
 							Label:     text.Chars(`Token Expiration`),
@@ -81,10 +67,7 @@
 							Scopes:    scope.PermWebsite,
 							Default:   `false`,
 						},
-<<<<<<< HEAD
 						element.Field{
-=======
-						&element.Field{
 							// Path: net/ctxjwt/signing_method
 							ID:        cfgpath.NewRoute("signing_method"),
 							Label:     text.Chars(`Token Signing Algorithm`),
@@ -94,8 +77,7 @@
 							Scopes:    scope.PermWebsite,
 							Default:   DefaultSigningMethod,
 						},
-						&element.Field{
->>>>>>> 6edb9d1a
+						element.Field{
 							// Path: net/ctxjwt/hmac_password
 							ID:        cfgpath.NewRoute("hmac_password"),
 							Label:     text.Chars(`HMAC Token Password`),
